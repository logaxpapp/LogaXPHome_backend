// src/controllers/adminController.ts

import { Request, Response, NextFunction } from 'express';
import {
  getAllDeletionRequests,
  approveDeletionRequest,
  rejectDeletionRequest,
  createUserAndSendInvite,
  bulkCreateUsersFromCSV,
  getAllUsers,
  changeUserRole,
  resetUserPassword,
  exportUserData,
  suspendUser,
  reactivateUser,
  editUserProfile,
  adminDeleteUser,
  updateUserProfile,
  
} from '../services/adminService';
import { requestAccountDeletion,   getEmployees,  } from '../services/userService';
import { UserRole, UserStatus, Application } from '../types/enums';
import multer from 'multer';

// Configure Multer for CSV uploads
const upload = multer({ dest: 'uploads/csv/' });

// Get All Deletion Requests
export const getDeletionRequestsHandler = async (req: Request, res: Response): Promise<void> => {
  try {
    const requests = await getAllDeletionRequests();
    res.status(200).json(requests);
  } catch (error: any) {
    res.status(error.status || 500).json({ message: error.message || 'Server error' });
  }
};

// Approve Deletion Request
export const approveDeletionHandler = async (req: Request, res: Response): Promise<void> => {
  try {
    const { id } = req.params;
    if (!id) {
      res.status(400).json({ message: 'User ID is required' });
      return;
    }

    await approveDeletionRequest(id);
    res.status(200).json({ message: 'Account deletion approved and user removed' });
  } catch (error: any) {
    res.status(error.status || 500).json({ message: error.message || 'Server error' });
  }
};

// Reject Deletion Request
export const rejectDeletionHandler = async (req: Request, res: Response): Promise<void> => {
  try {
    const { id } = req.params;
    if (!id) {
      res.status(400).json({ message: 'User ID is required' });
      return;
    }

    await rejectDeletionRequest(id);
    res.status(200).json({ message: 'Account deletion request rejected' });
  } catch (error: any) {
    res.status(error.status || 500).json({ message: error.message || 'Server error' });
  }
};

// Create User and Send Invite
export const createUserAndSendInviteHandler = async (
  req: Request,
  res: Response
): Promise<void> => {
  try {
    const { name, email, role, applications_managed } = req.body;

    // Validate applications_managed
    if (applications_managed) {
      const validApplications = Object.values(Application) as string[];
      for (const app of applications_managed) {
        if (!validApplications.includes(app)) {
          res.status(400).json({ message: `Invalid application: ${app}` });
          return;
        }
      }
    }

    const user = await createUserAndSendInvite(
      { name, email, role, applications_managed },
      req.user!
    );
    res
      .status(201)
      .json({ message: 'User created and invitation sent', user });
  } catch (error: any) {
    res
      .status(error.status || 500)
      .json({ message: error.message || 'Server error' });
  }
};

// Bulk Create Users from CSV
export const bulkCreateUsersFromCSVHandler = async (req: Request, res: Response): Promise<void> => {
  try {
    const filePath = req.file?.path;
    if (!filePath) {
      res.status(400).json({ message: 'CSV file is required' });
      return;
    }

    await bulkCreateUsersFromCSV(filePath, req.user!);
    res.status(200).json({ message: 'Bulk user creation successful' });
  } catch (error: any) {
    res.status(400).json({ message: error.message || 'Bulk creation failed' });
  }
};

// Get All Users with Filters and Pagination
export const getAllUsersHandler = async (req: Request, res: Response): Promise<void> => {
  try {
    const { role, status, department, search, page, limit } = req.query;

    const usersData = await getAllUsers({
      role: role as UserRole,
      status: status as UserStatus,
      department: department as string,
      search: search as string,
      page: page ? parseInt(page as string, 10) : undefined,
      limit: limit ? parseInt(limit as string, 10) : undefined,
    });

    res.status(200).json(usersData);
  } catch (error: any) {
    res.status(error.status || 500).json({ message: error.message || 'Server error' });
  }
};

// Change User Role
export const changeUserRoleHandler = async (req: Request, res: Response): Promise<void> => {
  try {
    const { id } = req.params;
    const { role } = req.body;
    if (!id || !role) {
      res.status(400).json({ message: 'User ID and new role are required' });
      return;
    }

    const updatedUser = await changeUserRole(id, role as UserRole);
    res.status(200).json({ message: 'User role updated successfully', user: updatedUser });
  } catch (error: any) {
    res.status(error.status || 500).json({ message: error.message || 'Server error' });
  }
};

// Reset User Password
export const resetUserPasswordHandler = async (req: Request, res: Response): Promise<void> => {
  try {
    const { id } = req.params;
    if (!id) {
      res.status(400).json({ message: 'User ID is required' });
      return;
    }

    await resetUserPassword(id);
    res.status(200).json({ message: 'Password reset email sent successfully' });
  } catch (error: any) {
    res.status(error.status || 500).json({ message: error.message || 'Server error' });
  }
};

// Export User Data as CSV
export const exportUserDataHandler = async (req: Request, res: Response): Promise<void> => {
  try {
    const { role, status, department, search } = req.query;

    const csvData = await exportUserData({
      role: role as UserRole,
      status: status as UserStatus,
      department: department as string,
      search: search as string,
    });

    res.header('Content-Type', 'text/csv');
    res.attachment('users_export.csv');
    res.send(csvData);
  } catch (error: any) {
    res.status(error.status || 500).json({ message: error.message || 'Server error' });
  }
};

// === New Features ===

// Suspend User
export const suspendUserHandler = async (req: Request, res: Response): Promise<void> => {
  try {
    const { id } = req.params;
    if (!id) {
      res.status(400).json({ message: 'User ID is required' });
      return;
    }

    const user = await suspendUser(id);
    res.status(200).json({ message: 'User suspended successfully', user });
  } catch (error: any) {
    res.status(error.status || 500).json({ message: error.message || 'Server error' });
  }
};

// Reactivate User
export const reactivateUserHandler = async (req: Request, res: Response): Promise<void> => {
  try {
    const { id } = req.params;
    if (!id) {
      res.status(400).json({ message: 'User ID is required' });
      return;
    }

    const user = await reactivateUser(id);
    res.status(200).json({ message: 'User reactivated successfully', user });
  } catch (error: any) {
    res.status(error.status || 500).json({ message: error.message || 'Server error' });
  }
};

// ADin Edit User Profile
export const editUserProfileHandler = async (req: Request, res: Response): Promise<void> => {
  try {
    const { id } = req.params;
    const updates = req.body;

    if (!id) {
      res.status(400).json({ message: 'User ID is required' });
      return;
    }

    const user = await editUserProfile(id, updates);
    res.status(200).json({ message: 'User profile updated successfully', user });
  } catch (error: any) {
    res.status(error.status || 500).json({ message: error.message || 'Server error' });
  }
};


// Remove immutable fields in the controller before calling the service
export const updateUserProfileHandler = async (req: Request, res: Response): Promise<void> => {
  const { id } = req.params;
  const updates = req.body;

  // Remove immutable fields
  delete updates.email;
  delete updates.employee_id;
  delete updates.role;

  try {
    const user = await updateUserProfile(id, updates);
    res.status(200).json({ message: 'User profile updated successfully', user });
  } catch (error: any) {
    res.status(error.status || 500).json({ message: error.message || 'Server error' });
  }
};


export const requestAccountDeletionHandler = async (req: Request, res: Response): Promise<void> => {
  const userId = req.user!._id; // req.user is set by authentication middleware
  const { reason } = req.body; // Extract reason from request body

  if (!reason) {
    res.status(400).json({ message: 'Reason for account deletion is required.' });
    return;
  }

  try {
<<<<<<< HEAD
    const user = await requestAccountDeletion(userId, reason); // Pass both userId and reason
=======
    const user = await requestAccountDeletion(req.user!._id, "i don't want it anymore"); // Changed from userId to _id
>>>>>>> dfc239ee
    res.status(200).json({ message: 'Account deletion requested successfully.', user });
  } catch (error: any) {
    res.status(error.status || 500).json({ message: error.message || 'Server error.' });
  }
};


export const adminDeleteUserHandler = async (req: Request, res: Response): Promise<void> => {
  const userId = req.params.id; // Changed from userId to id

  console.log(`Received request to delete user with ID: ${userId}`);

  try {
    await adminDeleteUser(userId);
    res.status(200).json({ message: 'User deleted successfully by admin.' });
  } catch (error: any) {
    console.error(`Error deleting user with ID ${userId}:`, error);
    res.status(error.status || 500).json({ message: error.message || 'Server error.' });
  }
};


export const fetchEmployees = async (req: Request, res: Response, next: NextFunction): Promise<void> => {
  try {
    console.log('Fetching employees...');
    const employees = await getEmployees();
    console.log('Employees fetched:', employees);
    res.status(200).json(employees);
  } catch (error: any) {
    console.error('Error fetching employees:', error.message);
    next(error); // Pass error to centralized error handler
  }
};<|MERGE_RESOLUTION|>--- conflicted
+++ resolved
@@ -271,11 +271,7 @@
   }
 
   try {
-<<<<<<< HEAD
-    const user = await requestAccountDeletion(userId, reason); // Pass both userId and reason
-=======
-    const user = await requestAccountDeletion(req.user!._id, "i don't want it anymore"); // Changed from userId to _id
->>>>>>> dfc239ee
+    const user = await requestAccountDeletion(req.user!._id); // Changed from userId to _id
     res.status(200).json({ message: 'Account deletion requested successfully.', user });
   } catch (error: any) {
     res.status(error.status || 500).json({ message: error.message || 'Server error.' });
